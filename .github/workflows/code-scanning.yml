name: Code Scanning & Coverage
on:
  push:
    branches:
      - main
      - develop
  pull_request:
    types: [opened, synchronize, reopened]
jobs:
  # Generate coverage for all branches (PRs + main/develop)
  # Codecov tracks coverage trends across all branches
  coverage:
    name: Generate Coverage Report
    runs-on: ubuntu-latest
    steps:
      - name: Checkout code
        uses: actions/checkout@11bd71901bbe5b1630ceea73d27597364c9af683 # v4.2.2

      - name: Install Rust toolchain
        uses: dtolnay/rust-toolchain@6d653acede28d24f02e3cd41383119e8b1b35921
        with:
            toolchain: stable
            components: rustfmt, clippy

      - name: Install tarpaulin
        run: cargo install cargo-tarpaulin

      - name: Generate Rust coverage
        run: cargo tarpaulin --workspace --out Xml --out Lcov --output-dir coverage

      - name: Setup Node.js for TypeScript tests
        uses: actions/setup-node@v4
        with:
          node-version: '20'
<<<<<<< HEAD
          cache: 'npm'
          cache-dependency-path: extensions/vscode/package-lock.json
=======
>>>>>>> 4a806a0a

      - name: Install TypeScript dependencies
        working-directory: extensions/vscode
        run: npm ci

      - name: Run TypeScript tests with coverage
        working-directory: extensions/vscode
        run: npm run test:ci

      - name: Upload coverage reports as artifacts
        uses: actions/upload-artifact@v4
        with:
          name: coverage-reports
          path: |
            coverage/cobertura.xml
            coverage/lcov.info
            extensions/vscode/coverage/lcov.info
          retention-days: 7

      - name: Upload Rust coverage to Codecov
        uses: codecov/codecov-action@e28ff129e5465c2c0dcc6f003fc735cb6ae0c673 # v4.6.0
        with:
          files: ./coverage/cobertura.xml
          token: ${{ secrets.CODECOV_TOKEN }}
          fail_ci_if_error: false
          flags: rust

      - name: Upload TypeScript coverage to Codecov
        uses: codecov/codecov-action@e28ff129e5465c2c0dcc6f003fc735cb6ae0c673 # v4.6.0
        with:
          files: ./extensions/vscode/coverage/lcov.info
          token: ${{ secrets.CODECOV_TOKEN }}
          fail_ci_if_error: false
          flags: typescript

  # SonarQube runs ONLY on main branch merges
  # SonarCloud only provides quality analysis for main branch, not feature branches
  sonarqube:
    name: SonarQube Quality Scan
    if: |
      github.event_name == 'push' && 
      github.ref == 'refs/heads/main'
    runs-on: ubuntu-latest
    needs: coverage  # Wait for coverage to be generated
    steps:
      - uses: actions/checkout@11bd71901bbe5b1630ceea73d27597364c9af683 # v4.2.2
        with:
          fetch-depth: 0  # Shallow clones should be disabled for a better relevancy of analysis

      # Download TypeScript coverage from coverage job
      - name: Download coverage reports
        uses: actions/download-artifact@v4
        with:
          name: coverage-reports
          path: coverage-artifacts

      - name: Move TypeScript coverage to expected location
        run: |
          mkdir -p extensions/vscode/coverage
          cp coverage-artifacts/extensions/vscode/coverage/lcov.info extensions/vscode/coverage/lcov.info

      # Note: SonarCloud does NOT support Rust language - cannot consume Rust coverage
      # See: docs/planning/technical/SONARCLOUD_RUST_LIMITATION_ANALYSIS.md
      # Rust coverage is handled by Codecov (primary tool for Rust)
      # TypeScript coverage is consumed via lcov.info (configured in sonar-project.properties)

      - name: SonarQube Scan
        uses: SonarSource/sonarqube-scan-action@fd88b7d7ccbaefd23d8f36f73b59db7a3d246602 # v6.0.0
        env:
          SONAR_TOKEN: ${{ secrets.SONAR_TOKEN }}<|MERGE_RESOLUTION|>--- conflicted
+++ resolved
@@ -32,11 +32,6 @@
         uses: actions/setup-node@v4
         with:
           node-version: '20'
-<<<<<<< HEAD
-          cache: 'npm'
-          cache-dependency-path: extensions/vscode/package-lock.json
-=======
->>>>>>> 4a806a0a
 
       - name: Install TypeScript dependencies
         working-directory: extensions/vscode
